import axios from 'axios';

const apiClient = axios.create({
  baseURL: 'https://api-huskyholdem.atcuw.org',
//   baseURL: 'http://localhost:8002',
  headers: {
    'Content-Type': 'application/json',
  },
  timeout: 30000, // 30 seconds timeout
});

apiClient.interceptors.request.use(
  (config) => {
    const token = localStorage.getItem('token');
    if (token) {
      config.headers.Authorization = `Bearer ${token}`;
    }
    return config;
  },
  (error) => {
    return Promise.reject(error);
  }
);

apiClient.interceptors.response.use(
  (response) => {
    return response;
  },
  (error) => {
    if (error.response && error.response.status === 401) {
      // Handle unauthorized access
      console.error('Unauthorized access - redirecting to login');
      // Redirect to login page or show a modal
    }
    return Promise.reject(error);
  }
);

const authAPI = {
    login: async (username: string, password: string) => {
        const response = await apiClient.post('/auth/login', { username, password });
        return response.data;
    },
    register: async (username: string, email: string, password: string) => {
        const response = await apiClient.post('/auth/register', {
            username,
            email,
            password,
        });
        return response.data;
    },
    verify: async (token: string) => {
        apiClient.defaults.headers.common['Authorization'] = `Bearer ${token}`;
        const response = await apiClient.get('/auth/whoami');
        return response.data;
    },
    logout: async (token: string) => {
        const response = await apiClient.post('/auth/logout', { token });
        return response.data;
    },
    resendVerification: async () => {
        const response = await apiClient.post('/auth/resend-verification');
        return response.data;
    }
}

const liveAPI = {
    get_all_job_ids: async () => {
        const response = await apiClient.get('/live/job-ids');
        return response.data;
    },
    get_job_games: async (job_id: string) => {
        const response = await apiClient.get(`/live/job/${job_id}/games`);
        return response.data;
    },
}

const gameAPI = {
    get_jobs: async () => {
        const response = await apiClient.get('/sim/status/all');
        return response.data;
    },
    get_job: async (job_id: string) => {
        const response = await apiClient.get(`/sim/status/${job_id}`);
        return response.data;
    },

    submitSimulationJob: async (formData: FormData) => {
        const response = await apiClient.post("/sim/async_run", formData, {
        headers: {
            "Content-Type": "multipart/form-data",
        },
        });

        if (response.data.status_code !== 200) {
            throw new Error(response.data.error);
        }
        return response.data;
    },
    submitSimulationUserJob: async (usernames: string[], numRounds: number = 6) => {
        const payload = {
            users_list: usernames,
            num_rounds: numRounds
        };
        const response = await apiClient.post("/sim/async_run_user", payload);
      
        if (response.data.status_code !== 200) {
          throw new Error(response.data.error);
        }
        return response.data;
      },
    deleteJob: async (job_id: string) => {
        const response = await apiClient.delete(`/sim/job/${job_id}`);
        return response.data;
    }
}

const submissionAPI = {
   uploadSubmission: async (formData: FormData) => {
        const response = await apiClient.post("/submission/upload", formData, {
        headers: {
            "Content-Type": "multipart/form-data",
        },
        });

        if (response.data.status_code !== 200) {
            throw new Error(response.data.error);
        }
        return response.data;
      },
    getSubmission: async (submission_id: string) => {
        const res = await apiClient.get(`/submission/list`);
        const submission = res.data.files.find((file: any) => file.id === submission_id);
        return submission;
    },
    getContentFile: async (file_name: string) => {
        const res = await apiClient.get(`/submission/files/${file_name}`);
        return res.data; 
    },
    listSubmissions: async () => {
        const response = await apiClient.get('/submission/list');
        console.log(response.data)
        return response.data;
    },
    unmark_submission: async (submission_id: string) => {
        const response = await apiClient.post(`/submission/unmark_final`, { 
            submission_id: submission_id
         });
        return response.data;
    },
    mark_submission: async (submission_id: string) => {
        const response = await apiClient.post(`/submission/mark_final`, { 
            submission_id: submission_id
         });
        return response.data;
    },
    delete_submission: async (submission_id: string) => {
        const response = await apiClient.delete(`/submission/${submission_id}`);
        return response.data;
    },
    getUsersWithFinalSubmission: async () => {
        const response = await apiClient.get('/submission/users/with-final')
        return response.data
    }
}

const profileAPI = {
    getProfilePublic: async (username: string) => {
        const res = await apiClient.get(`/profile/${username}`);
        return res.data;
    },

    getProfileSelf: async () => {
        const res = await apiClient.get(`/profile`);
        return res.data;
    },

    updateProfile: async (data: {
        name?: string;
        github?: string;
        discord_username?: string;
        about?: string;
    }) => {
        const res = await apiClient.post('/user/update', data);
        return res.data;
    },
}

const leaderboardAPI = {
    getTopN: async (n: number, tag?: string) => {
        const params = tag ? `?tag=${encodeURIComponent(tag)}` : '';
        const response = await apiClient.get(`/leaderboard/top/${n}${params}`);
        return response.data;
    },
    
    getAllTags: async () => {
        const response = await apiClient.get('/leaderboard/tags');
        return response.data;
    },
    
    getUserEntries: async (username: string, tag?: string) => {
        const params = tag ? `?tag=${encodeURIComponent(tag)}` : '';
        const response = await apiClient.get(`/leaderboard/user/${username}${params}`);
        return response.data;
    },
    
    removeEntry: async (entryId: string) => {
        const response = await apiClient.delete(`/leaderboard/remove/${entryId}`);
        return response.data;
    },
    
    addEntry: async (score: number, tag?: string) => {
        const response = await apiClient.post('/leaderboard/add', { score, tag });
        return response.data;
    }
}

const userAPI = {
    getAllUsers: async (page: number = 1, pageSize: number = 25) => {
        const res = await apiClient.get(`/user/all?page=${page}&page_size=${pageSize}`);
        return res.data
    },
    searchUsers: async (query: string) => {
        const res = await apiClient.get(`/user/search?q=${encodeURIComponent(query)}`);
        return res.data;
    }
}

const adminAPI = {
    getUserCount: async () => {
        const res = await apiClient.get('/admin/user-count');
        return res.data.user_count;
    },
    getJobCount: async () => {
        const res = await apiClient.get('/admin/job-count');
        return res.data.job_count;
    },
    getSubmissionCount: async () => {
        const res = await apiClient.get('/admin/submission-count');
        return res.data.submission_count;
    },
    listUsers: async () => {
        const res = await apiClient.get('/admin/users');
        return res.data;
    },
    listJobs: async () => {
        const res = await apiClient.get('/admin/jobs');
        return res.data;
    },
    toggleAdmin: async (username: string) => {
        const res = await apiClient.post(`/admin/toggle-admin/${username}`);
        return res.data;
    },
    verifyUser: async (username: string) => {
        const res = await apiClient.post(`/admin/verify-user/${username}`);
        return res.data;
    },
    deleteUser: async (username: string) => {
        const res = await apiClient.delete(`/admin/user/${username}`);
        return res.data;
    },
    listSimAdminJob: async () => {
        const res = await apiClient.get('/admin/sim-admin-jobs');
        return res.data;
    },
    listScalingJob: async () => {
        const res = await apiClient.get('/admin/scaling-jobs');
        return res.data;
    }
}

<<<<<<< HEAD
const dockerAPI = {
    getPoolStatus: async () => {
        const res = await apiClient.get('/docker/pool/status');
        return res.data
    },
    submitScalingJob: async (targetSize: number) => {
        const response = await apiClient.post(`/docker/pool/scale?target_size=${targetSize}`);
    
        if (response.status !== 200) {
            throw new Error(response.data?.detail || 'Failed to scale pool');
        }
    
        return response.data;
    }
};
=======
const streamingAPI = {
    getMockData: async () => {
        const gameData = {
          rounds: {
            0: { // Posting blinds
              pot: 0,
              bets: { 0: 0, 1: 5, 2: 10, 3: 0, 4: 0, 5: 0 },
              actions: { 0: " ", 1: "SMALL BLIND", 2: "BIG BLIND", 3: " ", 4: " ", 5: " " },
              actionTimes: { 0: 0, 1: 300, 2: 400, 3: 0, 4: 0, 5: 0 }
            },
            1: { // Pre-flop
              pot: 15,
              bets: { 0: 0, 1: 5, 2: 10, 3: 10, 4: 10, 5: 10 },
              actions: { 0: "FOLD", 1: "CALL", 2: "CHECK", 3: "CALL", 4: "CALL", 5: "CALL" },
              actionTimes: { 0: 800, 1: 1200, 2: 1800, 3: 2100, 4: 2500, 5: 2000 }
            },
            2: { // Flop
              pot: 55,
              bets: { 0: 0, 1: 5, 2: 5, 3: 5, 4: 10, 5: 10 },
              actions: { 0: "FOLD", 1: "CHECK", 2: "CHECK", 3: "CHECK", 4: "BET", 5: "CALL" },
              actionTimes: { 0: 0, 1: 1300, 2: 1600, 3: 1800, 4: 3000, 5: 2800 }
            },
            3: { // Turn
              pot: 85,
              bets: { 0: 0, 1: 5, 2: 5, 3: 5, 4: 20, 5: 20 },
              actions: { 0: "FOLD", 1: "FOLD", 2: "FOLD", 3: "CHECK", 4: "BET", 5: "CALL" },
              actionTimes: { 0: 0, 1: 1000, 2: 1100, 3: 1500, 4: 3700, 5: 3900 }
            },
            4: { // River
              pot: 125,
              bets: { 0: 0, 1: 5, 2: 5, 3: 5, 4: 40, 5: 40 },
              actions: { 0: "FOLD", 1: "FOLD", 2: "FOLD", 3: "CHECK", 4: "BET", 5: "CALL" },
              actionTimes: { 0: 0, 1: 0, 2: 0, 3: 1200, 4: 4800, 5: 5200 }
            },
            5: { // Showdown
              pot: 205,
              bets: { 0: 0, 1: 5, 2: 5, 3: 5, 4: 40, 5: 40 },
              actions: { 0: "FOLD", 1: "FOLD", 2: "FOLD", 3: "SHOW", 4: "SHOW", 5: "SHOW" },
              actionTimes: { 0: 0, 1: 0, 2: 0, 3: 1500, 4: 1800, 5: 2100 }
            }
          },
          playerNames: {
            0: "player1", 1: "player2", 2: "player3", 3: "player4", 4: "player5", 5: "player6"
          },
          playerHands: {
            0: ["7s", "2d"], 1: ["4c", "8d"], 2: ["9h", "5h"], 3: ["Ah", "Qc"], 4: ["Jd", "Js"], 5: ["Kh", "10h"]
          },
          finalBoard: ["Jc", "9s", "10c", "2h", "Qh"],
          blinds: { small: 5, big: 10 }
        };
        return gameData;
    }
}
>>>>>>> b595f350

export {
    apiClient,
    authAPI,
    gameAPI,
    submissionAPI,
    profileAPI,
<<<<<<< HEAD
    leaderboardAPI,
    userAPI,
    adminAPI,
    dockerAPI,
    liveAPI
=======
    streamingAPI
>>>>>>> b595f350
}<|MERGE_RESOLUTION|>--- conflicted
+++ resolved
@@ -71,6 +71,10 @@
     },
     get_job_games: async (job_id: string) => {
         const response = await apiClient.get(`/live/job/${job_id}/games`);
+        return response.data;
+    },
+    get_game_data: async (game_id: string) => {
+        const response = await apiClient.get(`/live/game/${game_id}`);
         return response.data;
     },
 }
@@ -269,7 +273,6 @@
     }
 }
 
-<<<<<<< HEAD
 const dockerAPI = {
     getPoolStatus: async () => {
         const res = await apiClient.get('/docker/pool/status');
@@ -285,61 +288,6 @@
         return response.data;
     }
 };
-=======
-const streamingAPI = {
-    getMockData: async () => {
-        const gameData = {
-          rounds: {
-            0: { // Posting blinds
-              pot: 0,
-              bets: { 0: 0, 1: 5, 2: 10, 3: 0, 4: 0, 5: 0 },
-              actions: { 0: " ", 1: "SMALL BLIND", 2: "BIG BLIND", 3: " ", 4: " ", 5: " " },
-              actionTimes: { 0: 0, 1: 300, 2: 400, 3: 0, 4: 0, 5: 0 }
-            },
-            1: { // Pre-flop
-              pot: 15,
-              bets: { 0: 0, 1: 5, 2: 10, 3: 10, 4: 10, 5: 10 },
-              actions: { 0: "FOLD", 1: "CALL", 2: "CHECK", 3: "CALL", 4: "CALL", 5: "CALL" },
-              actionTimes: { 0: 800, 1: 1200, 2: 1800, 3: 2100, 4: 2500, 5: 2000 }
-            },
-            2: { // Flop
-              pot: 55,
-              bets: { 0: 0, 1: 5, 2: 5, 3: 5, 4: 10, 5: 10 },
-              actions: { 0: "FOLD", 1: "CHECK", 2: "CHECK", 3: "CHECK", 4: "BET", 5: "CALL" },
-              actionTimes: { 0: 0, 1: 1300, 2: 1600, 3: 1800, 4: 3000, 5: 2800 }
-            },
-            3: { // Turn
-              pot: 85,
-              bets: { 0: 0, 1: 5, 2: 5, 3: 5, 4: 20, 5: 20 },
-              actions: { 0: "FOLD", 1: "FOLD", 2: "FOLD", 3: "CHECK", 4: "BET", 5: "CALL" },
-              actionTimes: { 0: 0, 1: 1000, 2: 1100, 3: 1500, 4: 3700, 5: 3900 }
-            },
-            4: { // River
-              pot: 125,
-              bets: { 0: 0, 1: 5, 2: 5, 3: 5, 4: 40, 5: 40 },
-              actions: { 0: "FOLD", 1: "FOLD", 2: "FOLD", 3: "CHECK", 4: "BET", 5: "CALL" },
-              actionTimes: { 0: 0, 1: 0, 2: 0, 3: 1200, 4: 4800, 5: 5200 }
-            },
-            5: { // Showdown
-              pot: 205,
-              bets: { 0: 0, 1: 5, 2: 5, 3: 5, 4: 40, 5: 40 },
-              actions: { 0: "FOLD", 1: "FOLD", 2: "FOLD", 3: "SHOW", 4: "SHOW", 5: "SHOW" },
-              actionTimes: { 0: 0, 1: 0, 2: 0, 3: 1500, 4: 1800, 5: 2100 }
-            }
-          },
-          playerNames: {
-            0: "player1", 1: "player2", 2: "player3", 3: "player4", 4: "player5", 5: "player6"
-          },
-          playerHands: {
-            0: ["7s", "2d"], 1: ["4c", "8d"], 2: ["9h", "5h"], 3: ["Ah", "Qc"], 4: ["Jd", "Js"], 5: ["Kh", "10h"]
-          },
-          finalBoard: ["Jc", "9s", "10c", "2h", "Qh"],
-          blinds: { small: 5, big: 10 }
-        };
-        return gameData;
-    }
-}
->>>>>>> b595f350
 
 export {
     apiClient,
@@ -347,13 +295,9 @@
     gameAPI,
     submissionAPI,
     profileAPI,
-<<<<<<< HEAD
     leaderboardAPI,
     userAPI,
     adminAPI,
     dockerAPI,
     liveAPI
-=======
-    streamingAPI
->>>>>>> b595f350
 }