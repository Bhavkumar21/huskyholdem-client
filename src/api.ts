--- conflicted
+++ resolved
@@ -292,7 +292,6 @@
         const res = await apiClient.post(`/admin/toggle-job-public/${job_id}`);
         return res.data;
     },
-<<<<<<< HEAD
     get2025JobStatus: async (job_id: string) => {
         const res = await apiClient.get(`/admin/2025-job-status/${job_id}`);
         return res.data;
@@ -303,10 +302,10 @@
     },
     deleteTournament2025Job: async (job_id: string) => {
         const res = await apiClient.post(`/admin/delete-tournament-2025-job/${job_id}`);
-=======
+        return res.data;
+    },
     getUserFinalSubmission: async (username: string) => {
         const res = await apiClient.get(`/admin/user-final-submission/${username}`);
->>>>>>> 13aa3e10
         return res.data;
     }
 }
