--- conflicted
+++ resolved
@@ -129,22 +129,6 @@
                     </div>
                 </div>
 
-<<<<<<< HEAD
-                <div className="flex flex-col space-y-4">
-                    <button
-                        onClick={() => navigate('/simulation')}
-                        className="w-fit px-6 py-2 bg-[#39ff14] text-black rounded hover:bg-[#2ecc71] transition-colors"
-                    >
-                        Go to Simulation Page
-                    </button>
-                    <button
-                        onClick={() => navigate('/container-manager')}
-                        className="w-fit px-6 py-2 bg-[#39ff14] text-black rounded hover:bg-[#2ecc71] transition-colors"
-                    >
-                        Go to Container Manager
-                    </button>
-                </div>
-=======
                 {/* User Management Section */}
                 <UserList
                     users={users}
@@ -165,7 +149,6 @@
                     title="ALL SYSTEM JOBS"
                     showDeleteAction={true}
                 />
->>>>>>> a9b309d9
             </div>
         </div>
     );
