--- conflicted
+++ resolved
@@ -1,15 +1,8 @@
-<<<<<<< HEAD
 import React, { useEffect, useState } from 'react';
 import { useAuth } from '../context/AuthContext';
 import { useNavigate } from 'react-router-dom';
 import { adminAPI, gameAPI } from '../api';
 import JobList from '../components/JobList';
-=======
-import React, {useEffect, useState} from 'react';
-import {useAuth} from '../context/AuthContext';
-import {useNavigate} from 'react-router-dom';
-import {adminAPI} from '../api';
->>>>>>> 398df1f7
 
 const Admin: React.FC = () => {
     const {user} = useAuth();
@@ -72,13 +65,11 @@
         fetchStats();
     }, []);
 
-<<<<<<< HEAD
     useEffect(() => {
         fetchJobs();
-        const interval = setInterval(fetchJobs, 15000); // Refresh every 15s
+        const interval = setInterval(fetchJobs, 30000); // Refresh every 30s
         return () => clearInterval(interval);
     }, []);
-=======
     const handleToggleAdmin = async (username: string) => {
         try {
             const updated = await adminAPI.toggleAdmin(username);
@@ -87,7 +78,6 @@
             console.error('Failed to toggle admin status', err);
         }
     };
->>>>>>> 398df1f7
 
     return (
         <div className="text-white p-8">
@@ -141,7 +131,6 @@
                     </ul>
                 </div>
 
-<<<<<<< HEAD
                 <JobList
                     jobs={jobs}
                     loading={jobsLoading}
@@ -154,19 +143,6 @@
                     title="ALL SYSTEM JOBS"
                     showDeleteAction={true}
                 />
-=======
-
-                <div className="mb-8">
-                    <h2 className="text-2xl font-bold mb-4">All Jobs</h2>
-                    <ul className="space-y-1 text-sm">
-                        {jobs.map(job => (
-                            <li key={job.job_id} className="bg-gray-800 p-2 rounded">
-                                {job.job_id} - {job.job_status} - {job.username || 'N/A'}
-                            </li>
-                        ))}
-                    </ul>
-                </div>
->>>>>>> 398df1f7
             </div>
         </div>
     );
