import { createBrowserRouter, RouterProvider } from "react-router-dom";
import "./App.css";
import Home from "./page/Home";
import DefaultLauyout from "./layout/index";
import Register from "./page/Register";
import Login from "./page/Login";
import About from "./page/About";
import { AuthProvider } from "./context/AuthContext";
import Dashboard from "./page/Dashboard";
import ProtectedRoute from "./components/ProtectedRoute";
import SubmissionPage from "./page/Submission";
import ProfilePage from "./page/Profile"
<<<<<<< HEAD
import VerificationSuccess from "./page/VerificationSuccess";
import LeaderboardPage from "./page/Leaderboard";
import Admin from "./page/Admin";
import SimulationPage from "./page/Simulation";
import DirectoryPage from "./page/Directory";
import VerifyAccount from "./page/VerifyAccount";
import VerifiedRoute from "./components/VerifiedRoute";
import VerifiedAdminRoute from "./components/VerifiedAdminRoute";
import ContainerManagerPage from "./page/ContainerManager";
import GamePage from "./page/Game";
import JobGamesPage from "./page/JobGames";
=======
import Replay from "./page/Replay";
>>>>>>> b595f350

function App() {
  const router = createBrowserRouter([
    {
      path: "/",
      element: (
        <DefaultLauyout>
          <Home />
        </DefaultLauyout>
      ),
    },
    {
      path: "/register",
      element: (
        <DefaultLauyout>
          <Register />
        </DefaultLauyout>
      ),
    },

    {
      path: "/login",
      element: (
        <DefaultLauyout>
          <Login />
        </DefaultLauyout>
      ),
    },
    {
      path: "/verification-success",
      element: (
        <DefaultLauyout>
          <VerificationSuccess />
        </DefaultLauyout>
      ),
    },
    {
      path: "/verify-account",
      element: (
        <ProtectedRoute>
          <DefaultLauyout>
            <VerifyAccount />
          </DefaultLauyout>
        </ProtectedRoute>
      ),
    },
    {
      path: "/about",
      element: (
        <DefaultLauyout>
          <About />
        </DefaultLauyout>
      ),
      },
      {
        path: "/dashboard",
          element: (
        <VerifiedRoute>              
            <DefaultLauyout>
                <Dashboard />
            </DefaultLauyout>
        </VerifiedRoute>
        ),
    },
    {
      path: "/submission",
        element: (
      <VerifiedRoute>              
          <DefaultLauyout>
              <SubmissionPage  />
          </DefaultLauyout>
      </VerifiedRoute>
      ),
    },
    {
      path: "/leaderboard",
        element: (
      <VerifiedRoute>              
          <DefaultLauyout>
              <LeaderboardPage  />
          </DefaultLauyout>
      </VerifiedRoute>
      ),
    },
    {
      path: "/games",
        element: (
      <VerifiedRoute>              
          <DefaultLauyout>
              <GamePage  />
          </DefaultLauyout>
      </VerifiedRoute>
      ),
    },
    {
      path: "/games/:jobId",
      element: (
        <VerifiedRoute>
          <DefaultLauyout>
            <JobGamesPage />
          </DefaultLauyout>
        </VerifiedRoute>
      ),
    },
    {
      path: "/directory",
        element: (
      <VerifiedRoute>              
          <DefaultLauyout>
              <DirectoryPage  />
          </DefaultLauyout>
      </VerifiedRoute>
      ),
    },
    {
      path: "/profile",
        element: (
      <VerifiedRoute>              
          <DefaultLauyout>
              <ProfilePage  />
          </DefaultLauyout>
      </VerifiedRoute>
      ),
    },  
    {
      path: "/profile/:username",
      element: (
        <DefaultLauyout>
          <ProfilePage />
        </DefaultLauyout>
      ),
    },
    {
<<<<<<< HEAD
      path: "/admin",
      element: (
        <VerifiedAdminRoute>
          <DefaultLauyout>
            <Admin />
          </DefaultLauyout>
        </VerifiedAdminRoute>
      ),
    },
    {
      path: "/simulation",
      element: (
        <VerifiedAdminRoute>              
            <DefaultLauyout>
                <SimulationPage  />
            </DefaultLauyout>
        </VerifiedAdminRoute>
      ),
    },
    {
      path: "/container-manager",
      element: (
        <VerifiedAdminRoute>              
            <DefaultLauyout>
                <ContainerManagerPage  />
            </DefaultLauyout>
        </VerifiedAdminRoute>
      ),
    },
=======
      path: "/live",
      element: (
        <DefaultLauyout>
          <Replay />
        </DefaultLauyout>
      ),
      }
>>>>>>> b595f350
  ]);

  return (
      <>
          <AuthProvider>  
            <RouterProvider router={router} />
          </AuthProvider>
    </>
  );
}

export default App;
// import { Suspense } from 'react';
// import { Canvas } from '@react-three/fiber';
// import { Environment, OrbitControls } from '@react-three/drei';

// import { Model } from './components/Model';

// export default function App() {
//   return (
//     <div className="App">
//       <Canvas
//         style={{ height: '100vh', width: '100vw' }}
//         camera={{ position: [0, 0, 5], fov: 50 }}
//       >
//         <Suspense fallback={null}>
//           <ambientLight intensity={0.5} />
//           <pointLight position={[10, 10, 10]} intensity={1} color="#ff00cc" />
//           <pointLight position={[-10, -10, -10]} intensity={1} color="#39ff14" />

//           <Model />

//           <Environment preset="sunset" background />
//           <OrbitControls enableDamping={true} dampingFactor={0.05} />
//         </Suspense>
//       </Canvas>
//     </div>
//   );
// }
<|MERGE_RESOLUTION|>--- conflicted
+++ resolved
@@ -10,7 +10,6 @@
 import ProtectedRoute from "./components/ProtectedRoute";
 import SubmissionPage from "./page/Submission";
 import ProfilePage from "./page/Profile"
-<<<<<<< HEAD
 import VerificationSuccess from "./page/VerificationSuccess";
 import LeaderboardPage from "./page/Leaderboard";
 import Admin from "./page/Admin";
@@ -22,9 +21,7 @@
 import ContainerManagerPage from "./page/ContainerManager";
 import GamePage from "./page/Game";
 import JobGamesPage from "./page/JobGames";
-=======
 import Replay from "./page/Replay";
->>>>>>> b595f350
 
 function App() {
   const router = createBrowserRouter([
@@ -158,7 +155,6 @@
       ),
     },
     {
-<<<<<<< HEAD
       path: "/admin",
       element: (
         <VerifiedAdminRoute>
@@ -188,15 +184,14 @@
         </VerifiedAdminRoute>
       ),
     },
-=======
-      path: "/live",
+    {
+      path: "/replay/:gameId",
       element: (
         <DefaultLauyout>
           <Replay />
         </DefaultLauyout>
       ),
-      }
->>>>>>> b595f350
+    },
   ]);
 
   return (
@@ -208,31 +203,4 @@
   );
 }
 
-export default App;
-// import { Suspense } from 'react';
-// import { Canvas } from '@react-three/fiber';
-// import { Environment, OrbitControls } from '@react-three/drei';
-
-// import { Model } from './components/Model';
-
-// export default function App() {
-//   return (
-//     <div className="App">
-//       <Canvas
-//         style={{ height: '100vh', width: '100vw' }}
-//         camera={{ position: [0, 0, 5], fov: 50 }}
-//       >
-//         <Suspense fallback={null}>
-//           <ambientLight intensity={0.5} />
-//           <pointLight position={[10, 10, 10]} intensity={1} color="#ff00cc" />
-//           <pointLight position={[-10, -10, -10]} intensity={1} color="#39ff14" />
-
-//           <Model />
-
-//           <Environment preset="sunset" background />
-//           <OrbitControls enableDamping={true} dampingFactor={0.05} />
-//         </Suspense>
-//       </Canvas>
-//     </div>
-//   );
-// }
+export default App;